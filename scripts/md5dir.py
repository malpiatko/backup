"""
Modified from http://snipplr.com/view/4023/ 

Usage: md5dir [options] [directories]

Without options it writes an 'md5sum' file in each of the specified directories
and compares it with its previous state. It writes the differences to standard
output.

-3/--mp3
  Enable MP3 mode: for files ending in .mp3, calculate a checksum
  which skips ID3v1 and ID3v2 tags.  This checksum differs from the
  normal one which is compatible with GNU md5sum.  The md5sum file is
  tagged so that md5dir will in future always use MP3 mode for the
  directory.  Consider using mp3md5.py instead, which keeps this
  tag-skipping checksum in the ID3v2 tag as a Unique File ID.

-h/--help
  Output this message then exit.

-o/--output=X
  Write the changes to the file specified as X

-c/--comparefiles
  Compares the two md5sum files specified as arguments.

-t/--twodir
  Creates md5sum files in the two directories specified and compares them.

-q/--quiet
  Does not output the changes. Suitable for initialising a directory.
"""

from getopt import getopt
import md5
import os
import os.path as op
import re
import struct
import sys
import magic
import errno
import dictdiff

hashfile = "md5sum" # Default name for checksum file
output = None
mp3mode = False     # Whether to use tag-skipping checksum for MP3s
comparefiles = False
twodir = False
quiet = False

# Regular expression for lines in GNU md5sum file
md5line = re.compile(r"^([0-9a-f]{32}) [\ \*](.*)$")


def comparemd5dict(d1, d2, root):
    """ Compares two md5sum files. """
    diff = dictdiff.DictDiffer(d2, d1)
    added = diff.added()
    deleted = diff.removed()
    changed = diff.changed()
    unchanged = diff.unchanged()
    for fname in added:
        log("ADDED: %s" % fname)
    for fname in deleted:
        log("DELETED: %s" % fname)
    for fname in changed:
        log("CHANGED: %s" % fname)
    log("LOCATION: %s" % root)
    log("STATUS: confirmed %d added %d deleted %d changed %d" % (
        len(unchanged), len(added), len(deleted), len(changed)))

def log(msg):
    """ Writes given message to the relevant output.""" 
    if not quiet:
        if output:
            output.write(msg + "\n")
        else:
            print msg

def getDictionary(file):
    """ Converts the md5sum file into a dictionary of filename -> md5sum """
    d = {}
    if not op.isfile(file):
        return d
    with open(file) as f:
        for line in f:
            match = md5line.match(line.rstrip(""))
            # Skip non-md5sum lines
            if not match:
                continue
            d[match.group(2)] = match.group(1)
    return d

def master_list(start):
    """Return a list of files relative to start directory, and remove
    all hashfiles except the one directly under start. """
    flist = []
    oldcwd = os.getcwd()
    os.chdir(start)
    # Collect all files under start (follow directory symbolic links).
    for root, dirs, files in os.walk(".", followlinks=True):
        for fname in files:
            fname = op.join(root[2:], fname)
            # Take care of symbolic links pointing to a file.
            try:
                if op.islink(fname):
                        # We are using this command to check whether the link
                        # is not broken.
                        os.stat(fname)
                        fname = os.readlink(fname)
                        if not op.isabs(fname):
                            fname = op.join(root[2:], fname)
                with magic.Magic(flags=magic.MAGIC_MIME_TYPE) as m:
                    fileType = m.id_filename(fname)
                # Ignore sockets.
                if fileType != "inode/socket":
                    flist.append(fname)
            except OSError, e:
                if e.errno == errno.ENOENT:
                    log('BROKEN: %s' % fname)
                else:
                    raise e
    os.chdir(oldcwd)
    return flist

### WARNING: ORIGINAL FUNCTION IS IN MP3MD5.PY - MODIFY THERE
def calculateUID(filepath):
    """Calculate MD5 for an MP3 excluding ID3v1 and ID3v2 tags if
    present. See www.id3.org for tag format specifications."""
    f = open(filepath, "rb")
    # Detect ID3v1 tag if present
    finish = os.stat(filepath).st_size;
    f.seek(-128, 2)
    if f.read(3) == "TAG":
        finish -= 128
    # ID3 at the start marks ID3v2 tag (0-2)
    f.seek(0)
    start = f.tell()
    if f.read(3) == "ID3":
        # Bytes w major/minor version (3-4)
        # Flags byte (5)
        flags = struct.unpack("B", f.read(1))[0]
        # Flat bit 4 means footer is present (10 bytes)
        footer = flags & (1<<4)
        # Size of tag body synchsafe integer (6-9)
        bs = struct.unpack("BBBB", f.read(4))
        bodysize = (bs[0]<<21) + (bs[1]<<14) + (bs[2]<<7) + bs[3]
        # Seek to end of ID3v2 tag
        f.seek(bodysize, 1)
        if footer:
            f.seek(10, 1)
        # Start of rest of the file
        start = f.tell()
    # Calculate MD5 using stuff between tags
    f.seek(start)
    h = md5.new()
    h.update(f.read(finish-start))
    f.close()
    return h.hexdigest()

def calcsum(filepath, mp3mode):
    """Return md5 checksum for a file. Uses the tag-skipping algorithm
    for .mp3 files if in mp3mode."""
    if mp3mode and filepath.endswith(".mp3"):
        return calculateUID(filepath)
    h = md5.new()
    f = open(filepath, "rb")
    s = f.read(1048576)
    while s != "":
        h.update(s)
        s = f.read(1048576)
    f.close()
    return h.hexdigest()

def writesums(root, checksums):
    """Given a list of (filename,md5) in checksums, write them to
    filepath in md5sum format sorted by filename, with a #md5dir
    header"""
    f = open(op.join(root, hashfile), "w")
    f.write("#md5dir %s\n" % root)
    for fname, md5 in sorted(checksums, key=lambda x:x[0]):
        f.write("%s  %s\n" % (md5, fname))
    f.close()

def makesums(root):
    """Creates an md5sum file for the given directory and returns the
    dictionary."""
    checksums = {}
    for fname in master_list(root):
        newhash = calcsum(op.join(root,fname), mp3mode)
        checksums[fname] = newhash
    writesums(root, checksums.iteritems())
    return checksums

<<<<<<< HEAD
def master_list(start):
    """Return a list of files relative to start directory, and remove
    all hashfiles except the one directly under start. """
    flist = []
    oldcwd = os.getcwd()
    os.chdir(start)
    # Collect all files under start (follow directory symbolic links).
    for root, dirs, files in os.walk(".", followlinks=True):
        for fname in files:
            fname = op.join(root[2:], fname)
            # Take care of symbolic links pointing to a file.
            try:
                if op.islink(fname):
                        # We are using this command to check whether the link
                        # is not broken.
                        os.stat(fname)
                        fname = os.readlink(fname)
                        if not op.isabs(fname):
                            fname = op.join(root[2:], fname)
                with magic.Magic(flags=magic.MAGIC_MIME_TYPE) as m:
                    fileType = m.id_filename(fname)
                # Ignore sockets.
                if fileType != "inode/socket":
                    flist.append(fname)
            except OSError, e:
                if e.errno == errno.ENOENT or e.errno == errno.ELOOP:
                    print 'BROKEN: %s' % fname
                else:
                    raise e
    os.chdir(oldcwd)
    return flist
    
=======
>>>>>>> 25668084
if __name__ == "__main__":
    # Parse command-line options
    optlist, args = getopt(
        sys.argv[1:], "3cf:hlmnqru",
        ["mp3", "output=", "comparefiles", "twodir", "help", "quiet"])
    for opt, value in optlist:
        if opt in ["-3", "--mp3"]:
            mp3mode = True
        elif opt in ["--output"]:
            output = open(value, "w+")
        elif opt in ["-h","--help"]:
            print __doc__
            sys.exit(0)
        elif opt in ["-c", "--comparefiles"]:
            comparefiles = True
        elif opt in ["-t", "--twodir"]:
            twodir = True
        elif opt in ["-q", "--quiet"]:
            quiet = True
    if len(args) == 0:
        print "Exiting because no directories given (use -h for help)"
        sys.exit(0)


    # Compare two md5sum files.
    if comparefiles:
        if len(args) != 2 or not op.isfile(args[0]) or not op.isfile(args[1]):
            print "Exiting because two file pathnames expected."
            sys.exit(0)
        else:
            comparemd5dict(getDictionary(args[0]), getDictionary(args[1]),
                op.abspath(op.dirname(args[0])))
    # Compare two directories
    elif twodir:
        if len(args) != 2 or not op.isdir(args[0]) or not op.isdir(args[1]):
            print "Exiting because two directory pathnames expected."
        else:
            sums1 = makesums(args[0])
            sums2 = makesums(args[1])
            comparemd5dict(sums1, sums2, op.abspath(args[0]))

    # Analyze the given directories.
    else:
        # Treat each argument separately
        for index, start in enumerate(args):
            if not op.isdir(start):
                print "Argument %s is not a directory" % start
                continue
            sums1 = getDictionary(op.join(start, hashfile))
            comparemd5dict(sums1, makesums(start), op.abspath(args[0]))

    if output:
        output.close()<|MERGE_RESOLUTION|>--- conflicted
+++ resolved
@@ -193,41 +193,6 @@
     writesums(root, checksums.iteritems())
     return checksums
 
-<<<<<<< HEAD
-def master_list(start):
-    """Return a list of files relative to start directory, and remove
-    all hashfiles except the one directly under start. """
-    flist = []
-    oldcwd = os.getcwd()
-    os.chdir(start)
-    # Collect all files under start (follow directory symbolic links).
-    for root, dirs, files in os.walk(".", followlinks=True):
-        for fname in files:
-            fname = op.join(root[2:], fname)
-            # Take care of symbolic links pointing to a file.
-            try:
-                if op.islink(fname):
-                        # We are using this command to check whether the link
-                        # is not broken.
-                        os.stat(fname)
-                        fname = os.readlink(fname)
-                        if not op.isabs(fname):
-                            fname = op.join(root[2:], fname)
-                with magic.Magic(flags=magic.MAGIC_MIME_TYPE) as m:
-                    fileType = m.id_filename(fname)
-                # Ignore sockets.
-                if fileType != "inode/socket":
-                    flist.append(fname)
-            except OSError, e:
-                if e.errno == errno.ENOENT or e.errno == errno.ELOOP:
-                    print 'BROKEN: %s' % fname
-                else:
-                    raise e
-    os.chdir(oldcwd)
-    return flist
-    
-=======
->>>>>>> 25668084
 if __name__ == "__main__":
     # Parse command-line options
     optlist, args = getopt(
